use std::ffi::OsStr;
use std::path::{Path, PathBuf};
use std::process::{Command, Stdio};

use ffmpeg::color::TransferCharacteristic;
use ffmpeg::format::{input, Pixel};
use ffmpeg::media::{self, Type as MediaType};
use ffmpeg::ChannelLayout;
use ffmpeg::Error::StreamNotFound;
use path_abs::{PathAbs, PathInfo};

use crate::{into_array, into_vec};

pub fn compose_ffmpeg_pipe<S: Into<String>>(
  params: impl IntoIterator<Item = S>,
  pix_format: Pixel,
) -> Vec<String> {
  let mut p: Vec<String> = into_vec![
    "ffmpeg",
    "-y",
    "-hide_banner",
    "-loglevel",
    "error",
    "-i",
    "-",
  ];

  p.extend(params.into_iter().map(Into::into));

  p.extend(into_array![
    "-pix_fmt",
    pix_format.descriptor().unwrap().name(),
    "-strict",
    "-1",
    "-f",
    "yuv4mpegpipe",
    "-"
  ]);

  p
}

/// Get frame count using FFmpeg
pub fn num_frames(source: &Path) -> Result<usize, ffmpeg::Error> {
  let mut ictx = input(&source)?;
  let input = ictx
    .streams()
    .best(MediaType::Video)
    .ok_or(StreamNotFound)?;
  let video_stream_index = input.index();

  Ok(
    ictx
      .packets()
      .filter_map(Result::ok)
      .filter(|(stream, _)| stream.index() == video_stream_index)
      .count(),
  )
}

pub fn frame_rate(source: &Path) -> Result<f64, ffmpeg::Error> {
  let ictx = input(&source)?;
  let input = ictx
    .streams()
    .best(MediaType::Video)
    .ok_or(StreamNotFound)?;
  let rate = input.avg_frame_rate();
  Ok(f64::from(rate.numerator()) / f64::from(rate.denominator()))
}

pub fn get_pixel_format(source: &Path) -> Result<Pixel, ffmpeg::Error> {
  let ictx = ffmpeg::format::input(&source)?;

  let input = ictx
    .streams()
    .best(MediaType::Video)
    .ok_or(StreamNotFound)?;

  let decoder = ffmpeg::codec::context::Context::from_parameters(input.parameters())?
    .decoder()
    .video()?;

  Ok(decoder.format())
}

pub fn resolution(source: &Path) -> Result<(u32, u32), ffmpeg::Error> {
  let ictx = ffmpeg::format::input(&source)?;

  let input = ictx
    .streams()
    .best(MediaType::Video)
    .ok_or(StreamNotFound)?;

  let decoder = ffmpeg::codec::context::Context::from_parameters(input.parameters())?
    .decoder()
    .video()?;

  Ok((decoder.width(), decoder.height()))
}

pub fn transfer_characteristics(source: &Path) -> Result<TransferCharacteristic, ffmpeg::Error> {
  let ictx = ffmpeg::format::input(&source)?;

  let input = ictx
    .streams()
    .best(MediaType::Video)
    .ok_or(StreamNotFound)?;

  let decoder = ffmpeg::codec::context::Context::from_parameters(input.parameters())?
    .decoder()
    .video()?;

  Ok(decoder.color_transfer_characteristic())
}

/// Returns vec of all keyframes
pub fn get_keyframes(source: &Path) -> Result<Vec<usize>, ffmpeg::Error> {
  let mut ictx = input(&source)?;
  let input = ictx
    .streams()
    .best(MediaType::Video)
    .ok_or(StreamNotFound)?;
  let video_stream_index = input.index();

  let kfs = ictx
    .packets()
    .filter_map(Result::ok)
    .filter(|(stream, _)| stream.index() == video_stream_index)
    .map(|(_, packet)| packet)
    .enumerate()
    .filter(|(_, packet)| packet.is_key())
    .map(|(i, _)| i)
    .collect::<Vec<_>>();

  if kfs.is_empty() {
    return Ok(vec![0]);
  };

  Ok(kfs)
}

/// Returns true if input file have audio in it
pub fn has_audio(file: &Path) -> bool {
  let ictx = input(&file).unwrap();
  ictx.streams().best(MediaType::Audio).is_some()
}

pub fn get_channel_layout_float(stream: &ffmpeg::Stream<'_>) -> f32 {
  let layout_bits: u64 = unsafe { (*stream.parameters().as_ptr()).ch_layout.u.mask };
  let channels: i32 = unsafe { (*stream.parameters().as_ptr()).ch_layout.nb_channels };

  match ChannelLayout::from_bits(layout_bits) {
    Some(layout) => {
      return match layout {
        ChannelLayout::_2POINT1 | ChannelLayout::_2_1 => 2.1,
        ChannelLayout::_2_2 => 2.2,
        ChannelLayout::_3POINT1 => 3.1,
        ChannelLayout::_4POINT1 => 4.1,
        ChannelLayout::_5POINT1 | ChannelLayout::_5POINT1_BACK => 5.1,
        ChannelLayout::_6POINT1 | ChannelLayout::_6POINT1_FRONT | ChannelLayout::_6POINT1_BACK => 6.1,
        ChannelLayout::_7POINT1 | ChannelLayout::_7POINT1_WIDE | ChannelLayout::_7POINT1_WIDE_BACK => 7.1,
        _ => channels as f32
      };
    },
    None => {
      return match channels {
        3 => 2.1,
        6 => 5.1,
        8 => 7.1,
        _ => channels as f32
      };
    },
  }
}

pub fn handle_opus(input: &Path, merge_with: &Path, output: &Path, temp: &Path) {
  let ictx = ffmpeg::format::input(&input).unwrap();

  if !temp.join("audio").exists() {
    std::fs::create_dir(temp.join("audio")).expect("Failed to create audio folder");
  }

  let audio_data = ictx
    .streams()
    .filter(|f| f.parameters().medium() == media::Type::Audio)
    .fold(Vec::new(), |mut vec, stream| {
      let layout = get_channel_layout_float(&stream);
      let bitrate = (128.0 * (layout / 2.0).powf(0.75)).round() as usize;

      let ffmpeg = Command::new("ffmpeg")
        .args(["-hide_banner", "-v", "error", "-i"])
        .arg(input.to_str().unwrap())
        .args(["-vn", "-sn", "-dn", "-map"])
        .arg(format!("0:{}", stream.index()))
        .args(["-map_metadata".to_owned(), format!("0:s:{}", stream.index())])
        .args(["-f", "flac", "-"])
        .stdout(Stdio::piped())
        .spawn()
        .expect("ffmpeg failed to start");

      let mut opusenc = Command::new("opusenc")
        .args(["--quiet", "--vbr", "--bitrate"])
        .arg(format!("{bitrate}K"))
        .arg("-")
        .arg(format!("{}/audio/{}.opus", temp.to_string_lossy(), stream.index()))
        .stdin(Stdio::from(ffmpeg.stdout.unwrap()))
        .spawn()
        .expect("opusenc failed to start");

      opusenc.wait().expect("Opusenc crashed");

      vec.push(
        stream.index()
      );

      vec
    });

  let (input_args, map_args, map_counter) = audio_data
    .iter()
    .fold((Vec::new(), Vec::new(), 0usize), |(mut input_args, mut map_args, mut c), a| {
      input_args.push(format!("-i"));
      input_args.push(format!("{}/audio/{}.opus", temp.to_string_lossy(), a));
      map_args.push(format!("-map"));
      map_args.push(format!("{}", c));
      c += 1;
      (input_args, map_args, c)
    });

  let mut ffmpeg_merge = Command::new("ffmpeg")
    .args(["-y", "-hide_banner", "-v", "error"])
    .args(&input_args)
    .arg("-i")
    .arg(merge_with.to_str().unwrap())
    .args(&map_args)
    .args(["-map".to_owned(), format!("{}:s?", map_counter)])
    .args(["-map".to_owned(), format!("{}:t?", map_counter)])
    .args(["-c", "copy"])
    .arg(output.to_str().unwrap())
    .spawn()
    .expect("ffmpeg failed to start");

  ffmpeg_merge.wait().expect("ffmpeg crashed while merging");
}

/// Encodes the audio using FFmpeg, blocking the current thread.
///
/// This function returns `Some(output)` if the audio exists and the audio
/// successfully encoded, or `None` otherwise.
#[must_use]
pub fn encode_audio<S: AsRef<OsStr>>(
  input: impl AsRef<Path>,
  temp: impl AsRef<Path>,
  opus_mode: bool,
  audio_params: &[S],
) -> Option<PathBuf> {
  let input = input.as_ref();
  let temp = temp.as_ref();

  if has_audio(input) {
    let audio_file = match opus_mode {
        true => Path::new(temp).join("misc.mkv"),
        false => Path::new(temp).join("audio.mkv"),
    };
    let mut encode_audio = Command::new("ffmpeg");

    encode_audio.stdout(Stdio::piped());
    encode_audio.stderr(Stdio::piped());

<<<<<<< HEAD
    encode_audio.args(["-y", "-hide_banner", "-loglevel", "error", "-i"]);
    encode_audio.arg(input);

    encode_audio.args([
      "-map_metadata",
      "0",
      "-vn",
      "-dn",
      "-map",
      "0",
      "-c",
      "copy"
    ]);
=======
    encode_audio.args(["-y", "-hide_banner", "-loglevel", "error"]);
    encode_audio.args(["-i", input.to_str().unwrap()]);
    encode_audio.args(["-map_metadata", "0"]);
    encode_audio.args(["-map", "0", "-c", "copy", "-vn", "-dn"]);
>>>>>>> 5184c050

    match opus_mode {
        true => {},
        false => {
          encode_audio.args(audio_params);
        },
    };
    
    encode_audio.arg(&audio_file);

    let output = encode_audio.output().unwrap();

    if !output.status.success() {
      warn!(
        "FFmpeg failed to encode audio!\n{:#?}\nParams: {:?}",
        output, encode_audio
      );
      return None;
    } else if opus_mode {
      handle_opus(
        input, 
        &audio_file, 
        Path::new(temp).join("audio.mkv").as_path(),
        temp
      );

      Some(Path::new(temp).join("audio.mkv"))
    } else {
      Some(audio_file)
    }
  } else {
    None
  }
}

/// Escapes paths in ffmpeg filters if on windows
pub fn escape_path_in_filter(path: impl AsRef<Path>) -> String {
  if cfg!(windows) {
    PathAbs::new(path.as_ref())
      .unwrap()
      .to_str()
      .unwrap()
      // This is needed because of how FFmpeg handles absolute file paths on Windows.
      // https://stackoverflow.com/questions/60440793/how-can-i-use-windows-absolute-paths-with-the-movie-filter-on-ffmpeg
      .replace('\\', "/")
      .replace(':', r"\\:")
  } else {
    PathAbs::new(path.as_ref())
      .unwrap()
      .to_str()
      .unwrap()
      .to_string()
  }
  .replace('[', r"\[")
  .replace(']', r"\]")
  .replace(',', "\\,")
}<|MERGE_RESOLUTION|>--- conflicted
+++ resolved
@@ -267,7 +267,6 @@
     encode_audio.stdout(Stdio::piped());
     encode_audio.stderr(Stdio::piped());
 
-<<<<<<< HEAD
     encode_audio.args(["-y", "-hide_banner", "-loglevel", "error", "-i"]);
     encode_audio.arg(input);
 
@@ -281,12 +280,6 @@
       "-c",
       "copy"
     ]);
-=======
-    encode_audio.args(["-y", "-hide_banner", "-loglevel", "error"]);
-    encode_audio.args(["-i", input.to_str().unwrap()]);
-    encode_audio.args(["-map_metadata", "0"]);
-    encode_audio.args(["-map", "0", "-c", "copy", "-vn", "-dn"]);
->>>>>>> 5184c050
 
     match opus_mode {
         true => {},
